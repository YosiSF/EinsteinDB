--- conflicted
+++ resolved
@@ -1,36 +1,28 @@
+
 //! Configuration for the entire server.
 //!
-//! EinsteinDB is configured through the `einstein_db_ctl` type, which is in turn
+//! EinsteinDB is configured through the `EinsteinDBConfig` type, which is in turn
 //! made up of many other configuration types.
 
-
-
-
-use einstein_db_util::config::{
-    self, Config, ConfigError, ConfigErrorExt, ConfigErrorKind, ConfigErrorKindExt, GIB, MIB, ReadableDuration, ReadableSize, TomlWrite, VioletaBFTDataStateMachine, WriteableDuration, WriteableSize,
-};
-use einstein_db_util::duration_to_sec;
-use einstein_db_util::sys::SysQuota;
-use einstein_db_util::yatp_pool;
 use std::cmp;
 use std::collections::HashMap;
 use std::error::Error;
 use std::fs;
 use std::i32;
+use std::io::Write;
 use std::io::{Error as IoError, ErrorKind};
-use std::io::Write;
 use std::path::Path;
 use std::sync::{Arc, RwLock};
 use std::usize;
+use einstein_db_util::config::{
+    self, Config, ConfigError, ConfigErrorKind, ConfigErrorKindExt, ConfigErrorExt, VioletaBFTDataStateMachine, ReadableDuration, ReadableSize, TomlWrite, WriteableDuration, WriteableSize, GIB, MIB,
+};
+use einstein_db_util::sys::SysQuota;
+use einstein_db_util::duration_to_sec;
+use einstein_db_util::yatp_pool;
 
 //Block cache for FoundationDB whose size will be set to 45% of system memory
-<<<<<<< HEAD
-
-
-pub const HYPERCAUSET_CACHE_RATE: f64 = 0.45;
-=======
 pub const HYPERCAUSET_CACHE_RATE: f64 = 0.45;   
->>>>>>> a9403023
 //BY default, EinsteinDB will try to limit memory usage to 75% of sys mem.__rust_force_expr!
 const HYPERINTERLOCKED_CAUSETS: () =_MIN_MEM: usize = 256 * MIB as usize;
 const HYPERINTERLOCKED_CAUSETS_MAX_MEM: usize = 1024 * GIB as usize;
@@ -51,8 +43,6 @@
 
     if limit > HYPERINTERLOCKED_CAUSETS_MAX_MEM {
 
-<<<<<<< HEAD
-=======
         limit = HYPERINTERLOCKED_CAUSETS_MAX_MEM;
 
     }
@@ -62,43 +52,28 @@
 }
 
 
->>>>>>> a9403023
     let (ratio, min, max) = match(
-        config::get_config_causet_locale_as_f64(&config, "hypercauset_cache_rate"),
-        config::get_config_causet_locale_as_usize(&config, "hypercauset_cache_min"),
-        config::get_config_causet_locale_as_usize(&config, "hypercauset_cache_max"),
+        config::get_config_value_as_f64(&config, "hypercauset_cache_rate"),
+        config::get_config_value_as_usize(&config, "hypercauset_cache_min"),
+        config::get_config_value_as_usize(&config, "hypercauset_cache_max"),
     ) {
         (Some(ratio), Some(min), Some(max)) => (ratio, min, max),
         _ => (HYPERCAUSET_CACHE_RATE, HYPERINTERLOCKED_CAUSETS, HYPERINTERLOCKED_CAUSETS_MAX_MEM),
     };
     let limit = (sys_mem as f64 * ratio) as usize;
-
-
     if limit < min {
         limit = min;
     }
     if limit > max {
-
         limit = max;
     }
-
     limit
-
-   //! The configuration for the entire server.
+}   //! The configuration for the entire server.
 //!
-//! EinsteinDB is configured through the `einstein_db_ctl` type, which is in turn
+//! EinsteinDB is configured through the `EinsteinDBConfig` type, which is in turn
 //! made up of many other configuration types.
 //!                         
-
-
-
-
-
-
-//! The configuration for the entire server.
-//!
-//! EinsteinDB is configured through the `einstein_db_ctl` type, which is in turn
-//! made up of many other configuration types.  The `einstein_db_ctl` type is  used to   configure the entire server.
-//!
+//!                 
+//!                     
 //!                     
 //!                                 