--- conflicted
+++ resolved
@@ -1,5 +1,5 @@
 [package]
-name = "fdb_traits"
+name = "einsteindb_util_fuse"
 version = "0.0.1"
 edition = "2018"
 publish = false
@@ -8,10 +8,7 @@
 failpoints = ["fail/failpoints"]
 
 [dependencies]
-<<<<<<< HEAD
-=======
 
->>>>>>> a9403023
 file = { local_path = "../file", default-features = false }
 protobuf = "2"
 thiserror = "1.0"
